import pandas as pd
import re
from datetime import datetime
from functools import wraps
from lxml.etree import ParserError, XMLSyntaxError
from pyquery import PyQuery as pq
from urllib.error import HTTPError
from .. import utils
from .constants import NATIONALITY, PLAYER_SCHEME, PLAYER_URL, ROSTER_URL
from .player import AbstractPlayer


def _cleanup(prop):
    try:
        prop = prop.replace('%', '')
        prop = prop.replace('$', '')
        prop = prop.replace(',', '')
        return prop.replace('+', '')
    # Occurs when a value is of Nonetype. When that happens, return a blank
    # string as whatever have come in had an incomplete value.
    except AttributeError:
        return ''


def _int_property_decorator(func):
    @property
    @wraps(func)
    def wrapper(*args):
        index = args[0]._index
        prop = func(*args)
        value = _cleanup(prop[index])
        try:
            return int(value)
        except ValueError:
            # If there is no value, default to None
            return None
    return wrapper


def _int_property_decorator_default_zero(func):
    @property
    @wraps(func)
    def wrapper(*args):
        index = args[0]._index
        prop = func(*args)
        value = _cleanup(prop[index])
        try:
            return int(value)
        except ValueError:
            # If there is no value, default to 0
            return 0
    return wrapper


def _float_property_decorator(func):
    @property
    @wraps(func)
    def wrapper(*args):
        index = args[0]._index
        prop = func(*args)
        value = _cleanup(prop[index])
        try:
            return float(value)
        except ValueError:
            # If there is no value, default to None
            return None
    return wrapper


def _most_recent_decorator(func):
    @property
    @wraps(func)
    def wrapper(*args):
        season = args[0]._most_recent_season
        seasons = args[0]._season
        index = seasons.index(season)
        prop = func(*args)
        return prop[index]
    return wrapper


class Player(AbstractPlayer):
    """
    Get player information and stats for all seasons.

    Given a player ID, such as 'hardeja01' for James Harden, capture all
    relevant stats and information like name, nationality, height/weight,
    career three-pointers, last season's offensive rebounds, salary, contract
    amount, and much more.

    By default, the class instance will return the player's career stats, but
    single-season stats can be found by calling the instance with the requested
    season as denoted on basketball-reference.com.

    Parameters
    ----------
    player_id : string
        A player's ID according to basketball-reference.com, such as
        'hardeja01' for James Harden. The player ID can be found by navigating
        to the player's stats page and getting the string between the final
        slash and the '.html' in the URL. In general, the ID is in the format
        'LLLLLFFNN' where 'LLLLL' are the first 5 letters in the player's last
        name, 'FF', are the first 2 letters in the player's first name, and
        'NN' is a number starting at '01' for the first time that player ID has
        been used and increments by 1 for every successive player.
    """
    def __init__(self, player_id):
        self._most_recent_season = ''
        self._index = None
        self._player_id = player_id
        self._season = None
        self._name = None
        self._team_abbreviation = None
        self._position = None
        self._height = None
        self._weight = None
        self._birth_date = None
        self._nationality = None
        self._games_played = None
        self._games_started = None
        self._player_efficiency_rating = None
        self._offensive_win_shares = None
        self._defensive_win_shares = None
        self._win_shares = None
        self._win_shares_per_48_minutes = None
        self._offensive_box_plus_minus = None
        self._defensive_box_plus_minus = None
        self._box_plus_minus = None
        self._value_over_replacement_player = None
        self._shooting_distance = None
        self._percentage_shots_two_pointers = None
        self._percentage_zero_to_three_footers = None
        self._percentage_three_to_ten_footers = None
        self._percentage_ten_to_sixteen_footers = None
        self._percentage_sixteen_foot_plus_two_pointers = None
        self._percentage_shots_three_pointers = None
        self._field_goal_perc_zero_to_three_feet = None
        self._field_goal_perc_three_to_ten_feet = None
        self._field_goal_perc_ten_to_sixteen_feet = None
        self._field_goal_perc_sixteen_foot_plus_two_pointers = None
        self._two_pointers_assisted_percentage = None
        self._percentage_field_goals_as_dunks = None
        self._dunks = None
        self._three_pointers_assisted_percentage = None
        self._percentage_of_three_pointers_from_corner = None
        self._three_point_shot_percentage_from_corner = None
        self._half_court_heaves = None
        self._half_court_heaves_made = None
        self._point_guard_percentage = None
        self._shooting_guard_percentage = None
        self._small_forward_percentage = None
        self._power_forward_percentage = None
        self._center_percentage = None
        self._on_court_plus_minus = None
        self._net_plus_minus = None
        self._passing_turnovers = None
        self._lost_ball_turnovers = None
        self._other_turnovers = None
        self._shooting_fouls = None
        self._blocking_fouls = None
        self._offensive_fouls = None
        self._take_fouls = None
        self._points_generated_by_assists = None
        self._shooting_fouls_drawn = None
        self._and_ones = None
        self._shots_blocked = None
        self._salary = None
        self._contract = None

        player_data = self._pull_player_data()
        if not player_data:
            return
        self._find_initial_index()
        AbstractPlayer.__init__(self, player_id, self._name, player_data)

    def _build_url(self):
        """
        Create the player's URL to pull stats from.

        The player's URL requires the first letter of the player's last name
        followed by the player ID.

        Returns
        -------
        string
            The string URL for the player's stats page.
        """
        # The first letter of the player's last name is used to sort the player
        # list and is a part of the URL.
        first_character = self._player_id[0]
        return PLAYER_URL % (first_character, self._player_id)

    def _retrieve_html_page(self):
        """
        Download the requested player's stats page.

        Download the requested page and strip all of the comment tags before
        returning a pyquery object which will be used to parse the data.

        Returns
        -------
        PyQuery object
            The requested page is returned as a queriable PyQuery object with
            the comment tags removed.
        """
        url = self._build_url()
        try:
            url_data = pq(url)
        except (HTTPError, ParserError):
            return None
        return pq(utils._remove_html_comment_tags(url_data))

    def _parse_season(self, row):
        """
        Parse the season string from the table.

        The season is generally located in the first column of the stats tables
        and should be parsed to denote which season metrics are being pulled
        from.

        Parameters
        ----------
        row : PyQuery object
            A PyQuery object of a single row in a stats table.

        Returns
        -------
        string
            A string representation of the season in the format 'YYYY-YY', such
            as '2017-18'.
        """
        return utils._parse_field(PLAYER_SCHEME, row, 'season')

    def _combine_season_stats(self, table_rows, career_stats, all_stats_dict):
        """
        Combine all stats for each season.

        Since all of the stats are spread across multiple tables, they should
        be combined into a single field which can be used to easily query stats
        at once.

        Parameters
        ----------
        table_rows : generator
            A generator where each element is a row in a stats table.
        career_stats : generator
            A generator where each element is a row in the footer of a stats
            table. Career stats are kept in the footer, hence the usage.
        all_stats_dict : dictionary
            A dictionary of all stats separated by season where each key is the
            season ``string``, such as '2017-18', and the value is a
            ``dictionary`` with a ``string`` of 'data' and ``string``
            containing all of the data.

        Returns
        -------
        dictionary
            Returns an updated version of the passed all_stats_dict which
            includes more metrics from the provided table.
        """
        most_recent_season = self._most_recent_season
        if not table_rows:
            table_rows = []
        for row in table_rows:
            season = self._parse_season(row)
            try:
                all_stats_dict[season]['data'] += str(row)
            except KeyError:
                all_stats_dict[season] = {'data': str(row)}
            most_recent_season = season
        self._most_recent_season = most_recent_season
        if not career_stats:
            return all_stats_dict
        try:
            all_stats_dict['Career']['data'] += str(next(career_stats))
        except KeyError:
            all_stats_dict['Career'] = {'data': str(next(career_stats))}
        return all_stats_dict

    def _combine_all_stats(self, player_info):
        """
        Pull stats from all tables into single data structure.

        Pull the stats from all of the requested tables into a dictionary that
        is separated by season to allow easy queries of the player's stats for
        each season.

        Parameters
        ----------
        player_info : PyQuery object
            A PyQuery object containing all of the stats information for the
            requested player.

        Returns
        -------
        dictionary
            Returns a dictionary where all stats from each table are combined
            by season to allow easy queries by year.
        """
        all_stats_dict = {}

        for table_id in ['totals', 'advanced', 'shooting', 'advanced_pbp',
                         'all_salaries']:
            table_items = utils._get_stats_table(player_info,
                                                 'table#%s' % table_id)
            career_items = utils._get_stats_table(player_info,
                                                  'table#%s' % table_id,
                                                  footer=True)
            all_stats_dict = self._combine_season_stats(table_items,
                                                        career_items,
                                                        all_stats_dict)
        return all_stats_dict

    def _parse_nationality(self, player_info):
        """
        Parse the player's nationality.

        The player's nationality is denoted by a flag in the information
        section with a country code for each nation. The country code needs to
        pulled and then matched to find the player's home country. Once found,
        the '_nationality' attribute is set for the player.

        Parameters
        ----------
        player_info : PyQuery object
            A PyQuery object containing the HTML from the player's stats page.
        """
        for span in player_info('span').items():
            if 'class="f-i' in str(span):
                nationality = span.text()
                nationality = NATIONALITY[nationality]
                setattr(self, '_nationality', nationality)
                break

    def _parse_player_information(self, player_info):
        """
        Parse general player information.

        Parse general player information such as height, weight, and name. The
        attribute for the requested field will be set with the value prior to
        returning.

        Parameters
        ----------
        player_info : PyQuery object
            A PyQuery object containing the HTML from the player's stats page.
        """
        for field in ['_height', '_weight', '_name']:
            short_field = str(field)[1:]
            value = utils._parse_field(PLAYER_SCHEME, player_info, short_field)
            setattr(self, field, value)

    def _parse_birth_date(self, player_info):
        """
        Parse the player's birth date.

        Pull the player's birth date from the player information and set the
        '_birth_date' attribute with the value prior to returning.

        Parameters
        ----------
        player_info : PyQuery object
            A PyQuery object containing the HTML from the player's stats page.
        """
        date = player_info('span[itemprop="birthDate"]').attr('data-birth')
        setattr(self, '_birth_date', date)

    def _parse_contract_headers(self, table):
        """
        Parse the years on the contract.

        The years are listed as the headers on the contract. The first header
        contains 'Team' which specifies the player's current team and should
        not be included in the years.

        Parameters
        ----------
        table : PyQuery object
            A PyQuery object containing the contract table.

        Returns
        -------
        list
            Returns a list where each element is a string denoting the season,
            such as '2017-18'.
        """
        years = [i.text() for i in table('th').items()]
        years.remove('Team')
        return years

    def _parse_contract_wages(self, table):
        """
        Parse the wages on the contract.

        The wages are listed as the data points in the contract table. Any
        values that don't have a value which starts with a '$' sign are likely
        not valid and should be dropped.

        Parameters
        ----------
        table : PyQuery object
            A PyQuery object containing the contract table.

        Returns
        -------
        list
            Returns a list of all wages where each element is a string denoting
            the dollar amount, such as '$40,000,000'.
        """
        wages = [i.text() if i.text().startswith('$') else ''
                 for i in table('td').items()]
        wages.remove('')
        return wages

    def _combine_contract(self, years, wages):
        """
        Combine the contract wages and year.

        Match the wages with the year and add to a dictionary representing the
        player's contract.

        Parameters
        ----------
        years : list
            A list where each element is a string denoting the season, such as
            '2017-18'.
        wages : list
            A list of all wages where each element is a string denoting the
            dollar amount, such as '$40,000,000'.

        Returns
        -------
        dictionary
            Returns a dictionary representing the player's contract where each
            key is a ``string`` of the season, such as '2017-18' and each value
            is a ``string`` of the wages, such as '$40,000,000'.
        """
        contract = {}

        for i in range(len(years)):
            contract[years[i]] = wages[i]
        return contract

    def _parse_contract(self, player_info):
        """
        Parse the player's contract.

        Depending on the player's contract status, a contract table is located
        at the bottom of the stats page and includes player wages by season. If
        found, create a dictionary housing the wages by season.

        Parameters
        ----------
        player_info : PyQuery object
            A PyQuery object containing the HTML from the player's stats page.
        """
        tables = player_info('table').items()
        for table in tables:
            id_attr = table.attr('id')
            if id_attr:
                if id_attr.startswith('contracts_'):
                    years = self._parse_contract_headers(table)
                    wages = self._parse_contract_wages(table)
                    contract = self._combine_contract(years, wages)
                    # If the contract is empty, the player likely doesn't have
                    # a contract and should have a value of None instead.
                    if contract == {}:
                        contract = None
                    setattr(self, '_contract', contract)
                    break

    def _pull_player_data(self):
        """
        Pull and aggregate all player information.

        Pull the player's HTML stats page and parse unique properties, such as
        the player's height, weight, and position. Next, combine all stats for
        all seasons plus the player's career stats into a single object which
        can easily be iterated upon.

        Returns
        -------
        dictionary
            Returns a dictionary of the player's combined stats where each key
            is a string of the season and the value is the season's associated
            stats.
        """
        player_info = self._retrieve_html_page()
        if not player_info:
            return
        self._parse_player_information(player_info)
        self._parse_nationality(player_info)
        self._parse_birth_date(player_info)
        self._parse_contract(player_info)
        all_stats = self._combine_all_stats(player_info)
        setattr(self, '_season', all_stats.keys())
        return all_stats

    def _find_initial_index(self):
        """
        Find the index of career stats.

        When the Player class is instantiated, the default stats to pull are
        the player's career stats. Upon being called, the index of the 'Career'
        element should be the index value.
        """
        index = 0
        for season in self._season:
            if season == 'Career':
                self._index = index
                break
            index += 1

    def __call__(self, requested_season=''):
        """
        Specify a different season to pull stats from.

        A different season can be requested by passing the season string, such
        as '2017-18' to the class instance.

        Parameters
        ----------
        requested_season : string (optional)
            A string of the requested season to query, such as '2017-18'. If
            left blank or 'Career' is passed, the career stats will be used for
            stats queries.

        Returns
        -------
        Player class instance
            Returns the class instance with the updated stats being referenced.
        """
        if requested_season.lower() == 'career' or \
           requested_season == '':
            requested_season = 'Career'
        index = 0
        for season in self._season:
            if season == requested_season:
                self._index = index
                break
            index += 1
        return self

    def _dataframe_fields(self):
        """
        Creates a dictionary of all fields to include with DataFrame.

        With the result of the calls to class properties changing based on the
        class index value, the dictionary should be regenerated every time the
        index is changed when the dataframe property is requested.

        Returns
        -------
        dictionary
            Returns a dictionary where the keys are the shortened ``string``
            attribute names and the values are the actual value for each
            attribute for the specified index.
        """
        fields_to_include = {
            'and_ones': self.and_ones,
            'assist_percentage': self.assist_percentage,
            'assists': self.assists,
            'block_percentage': self.block_percentage,
            'blocking_fouls': self.blocking_fouls,
            'blocks': self.blocks,
            'box_plus_minus': self.box_plus_minus,
            'center_percentage': self.center_percentage,
            'defensive_box_plus_minus': self.defensive_box_plus_minus,
            'defensive_rebound_percentage': self.defensive_rebound_percentage,
            'defensive_rebounds': self.defensive_rebounds,
            'defensive_win_shares': self.defensive_win_shares,
            'dunks': self.dunks,
            'effective_field_goal_percentage':
            self.effective_field_goal_percentage,
            'field_goal_attempts': self.field_goal_attempts,
            'field_goal_perc_sixteen_foot_plus_two_pointers':
            self.field_goal_perc_sixteen_foot_plus_two_pointers,
            'field_goal_perc_ten_to_sixteen_feet':
            self.field_goal_perc_ten_to_sixteen_feet,
            'field_goal_perc_three_to_ten_feet':
            self.field_goal_perc_three_to_ten_feet,
            'field_goal_perc_zero_to_three_feet':
            self.field_goal_perc_zero_to_three_feet,
            'field_goal_percentage': self.field_goal_percentage,
            'field_goals': self.field_goals,
            'free_throw_attempt_rate': self.free_throw_attempt_rate,
            'free_throw_attempts': self.free_throw_attempts,
            'free_throw_percentage': self.free_throw_percentage,
            'free_throws': self.free_throws,
            'games_played': self.games_played,
            'games_started': self.games_started,
            'half_court_heaves': self.half_court_heaves,
            'half_court_heaves_made': self.half_court_heaves_made,
            'height': self.height,
            'lost_ball_turnovers': self.lost_ball_turnovers,
            'minutes_played': self.minutes_played,
            'nationality': self.nationality,
            'net_plus_minus': self.net_plus_minus,
            'offensive_box_plus_minus': self.offensive_box_plus_minus,
            'offensive_fouls': self.offensive_fouls,
            'offensive_rebound_percentage': self.offensive_rebound_percentage,
            'offensive_rebounds': self.offensive_rebounds,
            'offensive_win_shares': self.offensive_win_shares,
            'on_court_plus_minus': self.on_court_plus_minus,
            'other_turnovers': self.other_turnovers,
            'passing_turnovers': self.passing_turnovers,
            'percentage_field_goals_as_dunks':
            self.percentage_field_goals_as_dunks,
            'percentage_of_three_pointers_from_corner':
            self.percentage_of_three_pointers_from_corner,
            'percentage_shots_three_pointers':
            self.percentage_shots_three_pointers,
            'percentage_shots_two_pointers':
            self.percentage_shots_two_pointers,
            'percentage_sixteen_foot_plus_two_pointers':
            self.percentage_sixteen_foot_plus_two_pointers,
            'percentage_ten_to_sixteen_footers':
            self.percentage_ten_to_sixteen_footers,
            'percentage_three_to_ten_footers':
            self.percentage_three_to_ten_footers,
            'percentage_zero_to_three_footers':
            self.percentage_zero_to_three_footers,
            'personal_fouls': self.personal_fouls,
            'player_efficiency_rating': self.player_efficiency_rating,
            'player_id': self.player_id,
            'point_guard_percentage': self.point_guard_percentage,
            'points': self.points,
            'points_generated_by_assists': self.points_generated_by_assists,
            'position': self.position,
            'power_forward_percentage': self.power_forward_percentage,
            'salary': self.salary,
            'shooting_distance': self.shooting_distance,
            'shooting_fouls': self.shooting_fouls,
            'shooting_fouls_drawn': self.shooting_fouls_drawn,
            'shooting_guard_percentage': self.shooting_guard_percentage,
            'shots_blocked': self.shots_blocked,
            'small_forward_percentage': self.small_forward_percentage,
            'steal_percentage': self.steal_percentage,
            'steals': self.steals,
            'take_fouls': self.take_fouls,
            'team_abbreviation': self.team_abbreviation,
            'three_point_attempt_rate': self.three_point_attempt_rate,
            'three_point_attempts': self.three_point_attempts,
            'three_point_percentage': self.three_point_percentage,
            'three_point_shot_percentage_from_corner':
            self.three_point_shot_percentage_from_corner,
            'three_pointers': self.three_pointers,
            'three_pointers_assisted_percentage':
            self.three_pointers_assisted_percentage,
            'total_rebound_percentage': self.total_rebound_percentage,
            'total_rebounds': self.total_rebounds,
            'true_shooting_percentage': self.true_shooting_percentage,
            'turnover_percentage': self.turnover_percentage,
            'turnovers': self.turnovers,
            'two_point_attempts': self.two_point_attempts,
            'two_point_percentage': self.two_point_percentage,
            'two_pointers': self.two_pointers,
            'two_pointers_assisted_percentage':
            self.two_pointers_assisted_percentage,
            'usage_percentage': self.usage_percentage,
            'value_over_replacement_player':
            self.value_over_replacement_player,
            'weight': self.weight,
            'win_shares': self.win_shares,
            'win_shares_per_48_minutes': self.win_shares_per_48_minutes
        }
        return fields_to_include

    @property
    def dataframe(self):
        """
        Returns a ``pandas DataFrame`` containing all other relevant class
        properties and values where each index is a different season plus the
        career stats.
        """
        temp_index = self._index
        rows = []
        indices = []
        for season in self._season:
            self._index = self._season.index(season)
            rows.append(self._dataframe_fields())
            indices.append(season)
        self._index = temp_index
        return pd.DataFrame(rows, index=[indices])

    @property
    def season(self):
        """
        Returns a ``string`` of the season in the format 'YYYY-YY', such as
        '2017-18'. If no season was requested, the career stats will be
        returned for the player and the season will default to 'Career'.
        """
        return self._season[self._index]

    @property
    def team_abbreviation(self):
        """
        Returns a ``string`` of the abbrevation for the team the player plays
        for, such as 'HOU' for James Harden.
        """
        return self._team_abbreviation[self._index]

    @_most_recent_decorator
    def position(self):
        """
        Returns a ``string`` constant of the player's primary position.
        """
        return self._position

    @property
    def height(self):
        """
        Returns a ``string`` of the player's height in the format
        "feet-inches".
        """
        return self._height

    @property
    def weight(self):
        """
        Returns an ``int`` of the player's weight in pounds.
        """
<<<<<<< HEAD
        try:
            result = int(self._weight.replace('lb', ''))
        except AttributeError:
            result = None
        return result
=======
        if not self._weight:
            return None
        return int(self._weight.replace('lb', ''))
>>>>>>> 15e70fbc

    @property
    def birth_date(self):
        """
        Returns a ``datetime`` object of the day and year the player was born.
        """
        return datetime.strptime(self._birth_date, '%Y-%m-%d')

    @property
    def nationality(self):
        """
        Returns a ``string`` constant denoting which country the player
        originates from.
        """
        return self._nationality

    @_int_property_decorator
    def games_played(self):
        """
        Returns an ``int`` of the number of games the player participated in.
        """
        return self._games_played

    @_int_property_decorator
    def games_started(self):
        """
        Returns an ``int`` of the number of games the player started.
        """
        return self._games_started

    @_int_property_decorator
    def two_pointers(self):
        """
        Returns an ``int`` of the total number of two point field goals the
        player made.
        """
        return self._two_pointers

    @_int_property_decorator
    def two_point_attempts(self):
        """
        Returns an ``int`` of the total number of two point field goals the
        player attempted during the season.
        """
        return self._two_point_attempts

    @_float_property_decorator
    def two_point_percentage(self):
        """
        Returns a ``float`` of the player's two point field goal percentage
        during the season. Percentage ranges from 0-1.
        """
        return self._two_point_percentage

    @_float_property_decorator
    def player_efficiency_rating(self):
        """
        Returns a ``float`` of the player's efficiency rating which represents
        the player's relative production level. An average player in the league
        has an efficiency rating of 15.
        """
        return self._player_efficiency_rating

    @_float_property_decorator
    def offensive_win_shares(self):
        """
        Returns a ``float`` of the number of wins the player contributed to the
        team as a result of his offensive plays.
        """
        return self._offensive_win_shares

    @_float_property_decorator
    def defensive_win_shares(self):
        """
        Returns a ``float`` of the number of wins the player contributed to the
        team as a result of his defensive plays.
        """
        return self._defensive_win_shares

    @_float_property_decorator
    def win_shares(self):
        """
        Returns a ``float`` of the number of wins the player contributed to the
        team as a result of his offensive and defensive plays.
        """
        return self._win_shares

    @_float_property_decorator
    def win_shares_per_48_minutes(self):
        """
        Returns a ``float`` of the number of wins the player contributed to the
        team per 48 minutes of playtime. An average player has a contribution
        of 0.100.
        """
        return self._win_shares_per_48_minutes

    @_float_property_decorator
    def offensive_box_plus_minus(self):
        """
        Returns a ``float`` of the number of offensive points per 100
        possessions the player contributed in comparison to an average player
        in the league.
        """
        return self._offensive_box_plus_minus

    @_float_property_decorator
    def defensive_box_plus_minus(self):
        """
        Returns a ``float`` of the number of defensive points per 100
        possessions the player contributed in comparison to an average player
        in the league.
        """
        return self._defensive_box_plus_minus

    @_float_property_decorator
    def value_over_replacement_player(self):
        """
        Returns a ``float`` of the total number of points per 100 team
        possessions the player contributed compared to a replacement-level
        player (who has an average score of -2.0). This value is prorated for
        an 82-game season.
        """
        return self._value_over_replacement_player

    @_float_property_decorator
    def shooting_distance(self):
        """
        Returns a ``float`` of the average distance the player takes a shot
        from in feet.
        """
        return self._shooting_distance

    @_float_property_decorator
    def percentage_shots_two_pointers(self):
        """
        Returns a ``float`` of the percentage of shots the player takes that
        are 2-pointers. Percentage ranges from 0-1.
        """
        return self._percentage_shots_two_pointers

    @_float_property_decorator
    def percentage_zero_to_three_footers(self):
        """
        Returns a ``float`` of the percentage of shots the player takes from
        zero to three feet from the basket. Percentage ranges from 0-1.
        """
        return self._percentage_zero_to_three_footers

    @_float_property_decorator
    def percentage_three_to_ten_footers(self):
        """
        Returns a ``float`` of the percentage of shots the player takes from
        three to ten feet from the basket. Percentage ranges from 0-1.
        """
        return self._percentage_three_to_ten_footers

    @_float_property_decorator
    def percentage_ten_to_sixteen_footers(self):
        """
        Returns a ``float`` of the percentage of shots the player takes from
        ten to sixteen feet from the basket. Percentage ranges from 0-1.
        """
        return self._percentage_ten_to_sixteen_footers

    @_float_property_decorator
    def percentage_sixteen_foot_plus_two_pointers(self):
        """
        Returns a ``float`` of the percentage of shots the player takes that
        are greater than sixteen feet from the basket, but in front of or on
        the three point arc. Percentage ranges from 0-1.
        """
        return self._percentage_sixteen_foot_plus_two_pointers

    @_float_property_decorator
    def percentage_shots_three_pointers(self):
        """
        Returns a ``float`` of the percentage of shots the player takes from
        beyond the three point arc. Percentage ranges from 0-1.
        """
        return self._percentage_shots_three_pointers

    @_float_property_decorator
    def field_goal_perc_zero_to_three_feet(self):
        """
        Returns a ``float`` of the player's field goal percentage for shots
        between zero and three feet from the basket. Percentage ranges from
        0-1.
        """
        return self._field_goal_perc_zero_to_three_feet

    @_float_property_decorator
    def field_goal_perc_three_to_ten_feet(self):
        """
        Returns a ``float`` of the player's field goal percentage for shots
        between three and ten feet from the basket. Percentage ranges from
        0-1.
        """
        return self._field_goal_perc_three_to_ten_feet

    @_float_property_decorator
    def field_goal_perc_ten_to_sixteen_feet(self):
        """
        Returns a ``float`` of the player's field goal percentage for shots
        between ten and sixteen feet from the basket. Percentage ranges from
        0-1.
        """
        return self._field_goal_perc_ten_to_sixteen_feet

    @_float_property_decorator
    def field_goal_perc_sixteen_foot_plus_two_pointers(self):
        """
        Returns a ``float`` of the player's field goal percentage for shots
        that are greater than sixteen feet from the basket, but in front
        of or on the three point arc. Percentage ranges from 0-1.
        """
        return self._field_goal_perc_sixteen_foot_plus_two_pointers

    @_float_property_decorator
    def two_pointers_assisted_percentage(self):
        """
        Returns a ``float`` of the percentage of 2-point field goals by the
        player that are assisted. Percentage ranges from 0-1.
        """
        return self._two_pointers_assisted_percentage

    @_float_property_decorator
    def percentage_field_goals_as_dunks(self):
        """
        Returns a ``float`` of the percentage of the player's shot attempts
        that are dunks. Percentage ranges from 0-1.
        """
        return self._percentage_field_goals_as_dunks

    @_int_property_decorator
    def dunks(self):
        """
        Returns an ``int`` of the total number of dunks the player made during
        the season.
        """
        return self._dunks

    @_float_property_decorator
    def three_pointers_assisted_percentage(self):
        """
        Returns a ``float`` of the percentage of 3-point field goals by the
        player that are assisted. Percentage ranges from 0-1.
        """
        return self._three_pointers_assisted_percentage

    @_float_property_decorator
    def percentage_of_three_pointers_from_corner(self):
        """
        Returns a ``float`` of the percentage of 3-point shots the player
        attempted from the corner. Percentage ranges from 0-1.
        """
        return self._percentage_of_three_pointers_from_corner

    @_float_property_decorator
    def three_point_shot_percentage_from_corner(self):
        """
        Returns a ``float`` of the percentage of 3-pointers from the corner
        that went in. Percentage ranges from 0-1.
        """
        return self._three_point_shot_percentage_from_corner

    @_int_property_decorator
    def half_court_heaves(self):
        """
        Returns an ``int`` of the number of shots the player took from beyond
        mid-court.
        """
        return self._half_court_heaves

    @_int_property_decorator
    def half_court_heaves_made(self):
        """
        Returns an ``int`` of the number of shots the player made from beyond
        mid-court.
        """
        return self._half_court_heaves_made

    @_int_property_decorator_default_zero
    def point_guard_percentage(self):
        """
        Returns an ``int`` of the percentage of time the player spent as a
        point guard. Percentage ranges from 0-100 and is rounded to the
        nearest whole number.
        """
        return self._point_guard_percentage

    @_int_property_decorator_default_zero
    def shooting_guard_percentage(self):
        """
        Returns an ``int`` of the percentage of time the player spent as a
        shooting guard. Percentage ranges from 0-100 and is rounded to the
        nearest whole number.
        """
        return self._shooting_guard_percentage

    @_int_property_decorator_default_zero
    def small_forward_percentage(self):
        """
        Returns an ``int`` of the percentage of time the player spent as a
        small forward. Percentage ranges from 0-100 and is rounded to the
        nearest whole number.
        """
        return self._small_forward_percentage

    @_int_property_decorator_default_zero
    def power_forward_percentage(self):
        """
        Returns an ``int`` of the percentage of time the player spent as a
        power forward. Percentage ranges from 0-100 and is rounded to the
        nearest whole number.
        """
        return self._power_forward_percentage

    @_int_property_decorator_default_zero
    def center_percentage(self):
        """
        Returns an ``int`` of the percentage of time the player spent as a
        center. Percentage ranges from 0-100 and is rounded to the nearest
        whole number.
        """
        return self._center_percentage

    @_float_property_decorator
    def on_court_plus_minus(self):
        """
        Returns a ``float`` of the number of points the player contributes to
        the team while on the court per 100 possessions.
        """
        return self._on_court_plus_minus

    @_float_property_decorator
    def net_plus_minus(self):
        """
        Returns a ``float`` of the net number of points the player contributes
        to the team per 100 possessions regardless of being on the floor or
        not.
        """
        return self._net_plus_minus

    @_int_property_decorator
    def passing_turnovers(self):
        """
        Returns an ``int`` of the total number of turnovers the player
        committed due to a bad pass.
        """
        return self._passing_turnovers

    @_int_property_decorator
    def lost_ball_turnovers(self):
        """
        Returns an ``int`` of the total number of turnovers the player
        committed due to losing the ball.
        """
        return self._lost_ball_turnovers

    @_int_property_decorator
    def other_turnovers(self):
        """
        Returns an ``int`` of the total number of all other non-passing/
        dribbling turnovers the player committed.
        """
        return self._other_turnovers

    @_int_property_decorator
    def shooting_fouls(self):
        """
        Returns an ``int`` of the total number of shooting fouls the player
        committed.
        """
        return self._shooting_fouls

    @_int_property_decorator
    def blocking_fouls(self):
        """
        Returns an ``int`` of the total number of blocking fouls the player
        committed.
        """
        return self._blocking_fouls

    @_int_property_decorator
    def offensive_fouls(self):
        """
        Returns an ``int`` of the total number of offensive fouls the player
        committed.
        """
        return self._offensive_fouls

    @_int_property_decorator
    def take_fouls(self):
        """
        Returns an ``int`` of the total number of take fouls the player
        committed by taking a foul before the offensive player has a chance to
        make a shooting motion.
        """
        return self._take_fouls

    @_int_property_decorator
    def points_generated_by_assists(self):
        """
        Returns an ``int`` of the total number of points the player generated
        as a result of him assisting the shooter.
        """
        return self._points_generated_by_assists

    @_int_property_decorator
    def shooting_fouls_drawn(self):
        """
        Returns an ``int`` of the total number of shooting fouls the player
        drew during the season.
        """
        return self._shooting_fouls_drawn

    @_int_property_decorator
    def and_ones(self):
        """
        Returns an ``int`` of the total number of times the player was fouled
        in the act of shooting and made the basket.
        """
        return self._and_ones

    @_int_property_decorator
    def shots_blocked(self):
        """
        Returns an ``int`` of the total number of shots the player took that
        were blocked by an opposing player.
        """
        return self._shots_blocked

    @_int_property_decorator
    def salary(self):
        """
        Returns an ``int`` of the player's annual salary rounded down.
        """
        return self._salary

    @property
    def contract(self):
        """
        Returns a ``dictionary`` of the player's contract details where the key
        is a ``string`` of the season, such as '2018-19', and the value is a
        ``string`` of the salary, such as '$40,000,000'.
        """
        return self._contract


class Roster:
    """
    Get stats for all players on a roster.

    Request a team's roster for a given season and create instances of the
    Player class for each player, containing a detailed list of the players
    statistics and information.

    Parameters
    ----------
    team : string
        The team's 3-letter abbreviation, such as 'HOU' for the Houston
        Rockets.
    year : string (optional)
        The 4-digit year to pull the roster from, such as '2018'. If left
        blank, defaults to the most recent season.
    slim : boolean (optional)
        Set to True to return a limited subset of player information including
        the name and player ID for each player as opposed to all of their
        respective stats which greatly reduces the time to return a response if
        just the names and IDs are desired. Defaults to False.
    """
    def __init__(self, team, year=None, slim=False):
        self._team = team
        self._slim = slim
        if slim:
            self._players = {}
        else:
            self._players = []

        self._find_players(year)

    def _pull_team_page(self, url):
        """
        Download the team page.

        Download the requested team's season page and create a PyQuery object.

        Parameters
        ----------
        url : string
            A string of the built URL for the requested team and season.

        Returns
        -------
        PyQuery object
            Returns a PyQuery object of the team's HTML page.
        """
        try:
            return pq(url)
        except HTTPError:
            return None

    def _create_url(self, year):
        """
        Build the team URL.

        Build a URL given a team's 3-letter abbreviation and the 4-digit year.

        Parameters
        ----------
        year : string
            The 4-digit string representing the year to pull the team's roster
            from.

        Returns
        -------
        string
            Returns a string of the team's season page for the requested team
            and year.
        """
        return ROSTER_URL % (self._team.upper(), year)

    def _get_id(self, player):
        """
        Parse the player ID.

        Given a PyQuery object representing a single player on the team roster,
        parse the player ID and return it as a string.

        Parameters
        ----------
        player : PyQuery object
            A PyQuery object representing the player information from the
            roster table.

        Returns
        -------
        string
            Returns a string of the player ID.
        """
        name_tag = player('td[data-stat="player"] a')
        name = re.sub(r'.*/players/./', '', str(name_tag))
        return re.sub(r'\.html.*', '', name)

    def _get_name(self, player):
        """
        Parse the player's name.

        Given a PyQuery object representing a single player on the team roster,
        parse the player ID and return it as a string.

        Parameters
        ----------
        player : PyQuery object
            A PyQuery object representing the player information from the
            roster table.

        Returns
        -------
        string
            Returns a string of the player's name.
        """
        name_tag = player('td[data-stat="player"] a')
        return name_tag.text()

    def _find_players(self, year):
        """
        Find all player IDs for the requested team.

        For the requested team and year (if applicable), pull the roster table
        and parse the player ID for all players on the roster and create an
        instance of the Player class for the player. All player instances are
        added to the 'players' property to get all stats for all players on a
        team.

        Parameters
        ----------
        year : string
            The 4-digit string representing the year to pull the team's roster
            from.
        """
        if not year:
            year = utils._find_year_for_season('nba')
            # If stats for the requested season do not exist yet (as is the
            # case right before a new season begins), attempt to pull the
            # previous year's stats. If it exists, use the previous year
            # instead.
            if not utils._url_exists(self._create_url(year)) and \
               utils._url_exists(self._create_url(str(int(year) - 1))):
                year = str(int(year) - 1)
        url = self._create_url(year)
        page = self._pull_team_page(url)
        if not page:
            output = ("Can't pull requested team page. Ensure the following "
                      "URL exists: %s" % url)
            raise ValueError(output)
        players = page('table#roster tbody tr').items()
        for player in players:
            player_id = self._get_id(player)
            if not player_id or player_id == '':
                continue  # pragma: no cover
            if self._slim:
                name = self._get_name(player)
                self._players[player_id] = name
            else:
                player_instance = Player(player_id)
                self._players.append(player_instance)

    @property
    def players(self):
        """
        Returns a ``list`` of player instances for each player on the requested
        team's roster if the ``slim`` property is False when calling the Roster
        class. If the ``slim`` property is True, returns a ``dictionary`` where
        each key is a string of the player's ID and each value is the player's
        first and last name as listed on the roster page.
        """
        return self._players<|MERGE_RESOLUTION|>--- conflicted
+++ resolved
@@ -104,6 +104,7 @@
         'NN' is a number starting at '01' for the first time that player ID has
         been used and increments by 1 for every successive player.
     """
+
     def __init__(self, player_id):
         self._most_recent_season = ''
         self._index = None
@@ -720,17 +721,11 @@
         """
         Returns an ``int`` of the player's weight in pounds.
         """
-<<<<<<< HEAD
         try:
             result = int(self._weight.replace('lb', ''))
         except AttributeError:
             result = None
         return result
-=======
-        if not self._weight:
-            return None
-        return int(self._weight.replace('lb', ''))
->>>>>>> 15e70fbc
 
     @property
     def birth_date(self):
@@ -1202,6 +1197,7 @@
         respective stats which greatly reduces the time to return a response if
         just the names and IDs are desired. Defaults to False.
     """
+
     def __init__(self, team, year=None, slim=False):
         self._team = team
         self._slim = slim
